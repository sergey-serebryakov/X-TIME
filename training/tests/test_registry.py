###
# Copyright (2023) Hewlett Packard Enterprise Development LP
#
# Licensed under the Apache License, Version 2.0 (the "License");
# You may not use this file except in compliance with the License.
# You may obtain a copy of the License at
#
# http://www.apache.org/licenses/LICENSE-2.0
#
# Unless required by applicable law or agreed to in writing, software
# distributed under the License is distributed on an "AS IS" BASIS,
# WITHOUT WARRANTIES OR CONDITIONS OF ANY KIND, either express or implied.
# See the License for the specific language governing permissions and
# limitations under the License.
###

import typing as t
from unittest import TestCase

from xtime.datasets import DatasetBuilder, get_dataset_builder_registry
from xtime.estimators import Estimator, get_estimator_registry


class TestRegistry(TestCase):
    def check_registry(self, registry, keys: t.List[str], base_cls):
        for key in keys:
            self.assertTrue(issubclass(registry.get(key), base_cls))

    def test_model_registry(self):
        model_registry = get_estimator_registry()
        names = model_registry.keys()

        expected = ["catboost", "dummy", "lightgbm", "rf", "xgboost"]
        self.assertIsInstance(names, list)
        self.assertEqual(len(expected), len(names), msg=f"names={names}")
        self.assertListEqual(expected, sorted(names))
        self.check_registry(model_registry, expected, Estimator)

    def test_dataset_registry(self):
        dataset_registry = get_dataset_builder_registry()
        names = dataset_registry.keys()

        expected = [
            "churn_modelling",
            "eye_movements",
            "forest_cover_type",
            "gas_concentrations",
            "gesture_phase_segmentation",
            "ozone_level_detection_1hr",
            "telco_customer_churn",
            "year_prediction_msd",
            "rossmann_store_sales",
            "wisdm",
<<<<<<< HEAD
            "madeline",
=======
            "fraud_detection",
>>>>>>> 5eeffd89
        ]

        self.assertIsInstance(names, list)
        self.assertEqual(len(expected), len(names), msg=f"names={names}")

        self.assertListEqual(
            sorted(expected), sorted(names), msg=f"expected={sorted(expected)}\nactual={sorted(names)}"
        )
        self.check_registry(dataset_registry, expected, DatasetBuilder)<|MERGE_RESOLUTION|>--- conflicted
+++ resolved
@@ -51,11 +51,8 @@
             "year_prediction_msd",
             "rossmann_store_sales",
             "wisdm",
-<<<<<<< HEAD
             "madeline",
-=======
             "fraud_detection",
->>>>>>> 5eeffd89
         ]
 
         self.assertIsInstance(names, list)
